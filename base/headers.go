--- conflicted
+++ resolved
@@ -19,12 +19,9 @@
 
 	// Produce the name of the header (e.g. "To", "Via")
 	Name() string
-<<<<<<< HEAD
 
 	// Produce an exact copy of this header.
 	Copy() SipHeader
-=======
->>>>>>> da35d551
 }
 
 // A URI from any schema (e.g. sip:, tel:, callto:)
@@ -255,14 +252,11 @@
 	return h.HeaderName
 }
 
-<<<<<<< HEAD
 // Copy the header.
 func (h *GenericHeader) Copy() SipHeader {
 	return &GenericHeader{h.HeaderName, h.Contents}
 }
 
-=======
->>>>>>> da35d551
 type ToHeader struct {
 	// The display name from the header - this is a pointer type as it is optional.
 	DisplayName *string
@@ -289,7 +283,6 @@
 
 func (h *ToHeader) Name() string { return "To" }
 
-<<<<<<< HEAD
 // Copy the header. A little tricky due to string pointers.
 func (h *ToHeader) Copy() SipHeader {
 	var name *string
@@ -300,8 +293,6 @@
 	return &ToHeader{name, h.Address.Copy(), h.Params.Copy()}
 }
 
-=======
->>>>>>> da35d551
 type FromHeader struct {
 	// The display name from the header - this is a pointer type as it is optional.
 	DisplayName *string
@@ -328,7 +319,6 @@
 
 func (h *FromHeader) Name() string { return "From" }
 
-<<<<<<< HEAD
 // Copy the header. A little tricky due to string pointers.
 func (h *FromHeader) Copy() SipHeader {
 	var name *string
@@ -339,8 +329,6 @@
 	return &FromHeader{name, h.Address.Copy(), h.Params.Copy()}
 }
 
-=======
->>>>>>> da35d551
 type ContactHeader struct {
 	// The display name from the header - this is a pointer type as it is optional.
 	DisplayName *string
@@ -374,7 +362,6 @@
 
 func (h *ContactHeader) Name() string { return "Contact" }
 
-<<<<<<< HEAD
 // Copy the header. A little tricky due to string pointers.
 func (h *ContactHeader) Copy() SipHeader {
 	var name *string
@@ -385,21 +372,18 @@
 	return &ContactHeader{name, h.Address.Copy().(ContactUri), h.Params.Copy()}
 }
 
-=======
->>>>>>> da35d551
 type CallId string
 
 func (callId CallId) String() string {
 	return "Call-Id: " + (string)(callId)
 }
 
-<<<<<<< HEAD
-func (h CallId) Name() string { return "Call-Id" }
-
-func (h CallId) Copy() SipHeader { return h }
-=======
 func (h *CallId) Name() string { return "Call-Id" }
->>>>>>> da35d551
+
+func (h *CallId) Copy() SipHeader {
+	temp := *h
+	return &temp
+}
 
 type CSeq struct {
 	SeqNo      uint32
@@ -412,24 +396,17 @@
 
 func (h *CSeq) Name() string { return "CSeq" }
 
-<<<<<<< HEAD
 func (h *CSeq) Copy() SipHeader { return &CSeq{h.SeqNo, h.MethodName} }
 
-=======
->>>>>>> da35d551
 type MaxForwards uint32
 
 func (maxForwards MaxForwards) String() string {
 	return fmt.Sprintf("Max-Forwards: %d", ((int)(maxForwards)))
 }
 
-<<<<<<< HEAD
 func (h MaxForwards) Name() string { return "Max-Forwards" }
 
 func (h MaxForwards) Copy() SipHeader { return h }
-=======
-func (h *MaxForwards) Name() string { return "Max-Forwards" }
->>>>>>> da35d551
 
 type ContentLength uint32
 
@@ -437,13 +414,9 @@
 	return fmt.Sprintf("Content-Length: %d", ((int)(contentLength)))
 }
 
-<<<<<<< HEAD
 func (h ContentLength) Name() string { return "Content-Length" }
 
 func (h ContentLength) Copy() SipHeader { return h }
-=======
-func (h *ContentLength) Name() string { return "Content-Length" }
->>>>>>> da35d551
 
 type ViaHeader []*ViaHop
 
@@ -509,7 +482,6 @@
 	return buffer.String()
 }
 
-<<<<<<< HEAD
 func (h ViaHeader) Name() string { return "Via" }
 
 func (h ViaHeader) Copy() SipHeader {
@@ -519,9 +491,6 @@
 	}
 	return ViaHeader(dup)
 }
-=======
-func (h *ViaHeader) Name() string { return "Via" }
->>>>>>> da35d551
 
 type RequireHeader struct {
 	Options []string
@@ -534,15 +503,12 @@
 
 func (h *RequireHeader) Name() string { return "Require" }
 
-<<<<<<< HEAD
 func (h *RequireHeader) Copy() SipHeader {
 	dup := make([]string, len(h.Options))
 	copy(h.Options, dup)
 	return &RequireHeader{dup}
 }
 
-=======
->>>>>>> da35d551
 type SupportedHeader struct {
 	Options []string
 }
@@ -554,15 +520,12 @@
 
 func (h *SupportedHeader) Name() string { return "Supported" }
 
-<<<<<<< HEAD
 func (h *SupportedHeader) Copy() SipHeader {
 	dup := make([]string, len(h.Options))
 	copy(h.Options, dup)
 	return &SupportedHeader{dup}
 }
 
-=======
->>>>>>> da35d551
 type ProxyRequireHeader struct {
 	Options []string
 }
@@ -574,15 +537,12 @@
 
 func (h *ProxyRequireHeader) Name() string { return "Proxy-Require" }
 
-<<<<<<< HEAD
 func (h *ProxyRequireHeader) Copy() SipHeader {
 	dup := make([]string, len(h.Options))
 	copy(h.Options, dup)
 	return &ProxyRequireHeader{dup}
 }
 
-=======
->>>>>>> da35d551
 // 'Unsupported:' is a SIP header type - this doesn't indicate that the
 // header itself is not supported by gossip!
 type UnsupportedHeader struct {
@@ -596,15 +556,12 @@
 
 func (h *UnsupportedHeader) Name() string { return "Unsupported" }
 
-<<<<<<< HEAD
 func (h *UnsupportedHeader) Copy() SipHeader {
 	dup := make([]string, len(h.Options))
 	copy(h.Options, dup)
 	return &UnsupportedHeader{dup}
 }
 
-=======
->>>>>>> da35d551
 // Utility method for converting a map of parameters to a flat string representation.
 // Takes the map of parameters, and start and end characters (e.g. '?' and '&').
 // It is assumed that key/value pairs are always represented as "key=value".
